"""CLI interface for purl2notices."""

import sys
import asyncio
import logging
from datetime import datetime
from pathlib import Path
from typing import Optional

import click

from . import __version__
from .core import Purl2Notices
from .config import Config
from .cache import CacheManager
from .validators import FileValidator
from .constants import NON_OSS_INDICATORS, COMMON_OSS_PATTERNS
from .models import Package, ProcessingStatus


def setup_logging(verbose: int) -> None:
    """Setup logging based on verbosity level."""
    if verbose == 0:
        level = logging.WARNING
    elif verbose == 1:
        level = logging.INFO
    elif verbose >= 2:
        level = logging.DEBUG
    else:
        level = logging.WARNING
    
    logging.basicConfig(
        level=level,
        format='%(asctime)s - %(name)s - %(levelname)s - %(message)s'
    )
    
<<<<<<< HEAD
    # Suppress verbose warnings from semantic-copycat-osslili
=======
    # Suppress verbose warnings from osslili
>>>>>>> 47b685a5
    if verbose < 2:  # Unless in debug mode
        logging.getLogger('osslili').setLevel(logging.ERROR)
        logging.getLogger('upmex').setLevel(logging.ERROR)


@click.command()
@click.version_option(version=__version__, prog_name='purl2notices')
@click.option('--install-completion', is_flag=True, help='Install shell completion')
@click.option('--show-completion', is_flag=True, help='Show shell completion script')
@click.option(
    '--input', '-i',
    help='Input (PURL, file path, directory, or cache file)'
)
@click.option(
    '--mode', '-m',
    type=click.Choice(['auto', 'single', 'kissbom', 'scan', 'archive', 'cache']),
    default='auto',
    help='Operation mode (auto-detected by default)'
)
@click.option(
    '--output', '-o',
    type=click.Path(),
    help='Output file path (default: stdout)'
)
@click.option(
    '--format', '-f',
    type=click.Choice(['text', 'html', 'json']),
    default='text',
    help='Output format'
)
@click.option(
    '--cache', '-c',
    type=click.Path(),
    help='Cache file location (enables caching)'
)
@click.option(
    '--no-cache',
    is_flag=True,
    help='Disable caching'
)
@click.option(
    '--template', '-t',
    type=click.Path(exists=True, path_type=Path),
    help='Custom template file'
)
@click.option(
    '--config',
    type=click.Path(exists=True, path_type=Path),
    help='Configuration file'
)
@click.option(
    '--verbose', '-v',
    count=True,
    help='Increase verbosity (can be used multiple times)'
)
@click.option(
    '--parallel', '-p',
    type=int,
    default=4,
    help='Number of parallel workers for batch processing'
)
@click.option(
    '--recursive', '-r',
    is_flag=True,
    default=True,
    help='Recursive directory scan'
)
@click.option(
    '--max-depth', '-d',
    type=int,
    default=10,
    help='Maximum directory depth for scanning'
)
@click.option(
    '--exclude', '-e',
    multiple=True,
    help='Exclude patterns for directory scan (can be used multiple times)'
)
@click.option(
    '--group-by-license',
    is_flag=True,
    default=True,
    help='Group packages by license in output'
)
@click.option(
    '--no-copyright',
    is_flag=True,
    help='Exclude copyright notices from output'
)
@click.option(
    '--no-license-text',
    is_flag=True,
    help='Exclude license texts from output'
)
@click.option(
    '--continue-on-error',
    is_flag=True,
    help='Continue processing on errors'
)
@click.option(
    '--log-file',
    type=click.Path(),
    help='Log file path'
)
@click.option(
    '--overrides',
    type=click.Path(path_type=Path),
    help='User overrides configuration file'
)
@click.option(
    '--merge-cache',
    type=click.Path(path_type=Path),
    multiple=True,
    help='Additional cache files to merge (can be used multiple times)'
)
def main(
    install_completion: bool,
    show_completion: bool,
    input: Optional[str],
    mode: str,
    output: Optional[str],
    format: str,
    cache: Optional[str],
    no_cache: bool,
    template: Optional[Path],
    config: Optional[Path],
    verbose: int,
    parallel: int,
    recursive: bool,
    max_depth: int,
    exclude: tuple,
    group_by_license: bool,
    no_copyright: bool,
    no_license_text: bool,
    continue_on_error: bool,
    log_file: Optional[str],
    overrides: Optional[Path],
    merge_cache: tuple
):
    """
    Generate legal notices (attribution to authors and copyrights) for software packages.
    
    Examples:
    
        # Process single PURL
        purl2notices -i pkg:npm/express@4.0.0
        
        # Process KissBOM file
        purl2notices -i packages.txt -o NOTICE.txt
        
        # Scan directory
        purl2notices -i ./src --recursive
        
        # Use cache file
        purl2notices -i project.cdx.json -o NOTICE.html -f html
        
        # Generate and use cache
        purl2notices -i packages.txt --cache project.cache.json
        purl2notices --cache project.cache.json -o NOTICE.txt
        
        # Merge multiple cache files
        purl2notices -i cache1.json --merge-cache cache2.json --merge-cache cache3.json -o NOTICE.txt
    """
    # Handle shell completion
    if install_completion:
        import os
        shell = os.environ.get('SHELL', '').split('/')[-1]
        if 'bash' in shell:
            click.echo("# Add to ~/.bashrc:")
            click.echo('eval "$(_PURL2NOTICES_COMPLETE=bash_source purl2notices)"')
        elif 'zsh' in shell:
            click.echo("# Add to ~/.zshrc:")
            click.echo('eval "$(_PURL2NOTICES_COMPLETE=zsh_source purl2notices)"')
        elif 'fish' in shell:
            click.echo("# Add to ~/.config/fish/config.fish:")
            click.echo('_PURL2NOTICES_COMPLETE=fish_source purl2notices | source')
        else:
            click.echo("Shell completion is available for bash, zsh, and fish")
        return
    
    if show_completion:
        import os
        shell = os.environ.get('SHELL', '').split('/')[-1]
        if 'bash' in shell:
            os.environ['_PURL2NOTICES_COMPLETE'] = 'bash_source'
        elif 'zsh' in shell:
            os.environ['_PURL2NOTICES_COMPLETE'] = 'zsh_source'
        elif 'fish' in shell:
            os.environ['_PURL2NOTICES_COMPLETE'] = 'fish_source'
        else:
            click.echo("Shell completion is available for bash, zsh, and fish")
            return
        
        # This will trigger Click's completion mechanism
        sys.argv = ['purl2notices']
        ctx = click.get_current_context()
        ctx.complete()
        return
    
    # Show help if no input provided at all
    ctx = click.get_current_context()
    if not input and not cache:
        click.echo(ctx.get_help())
        ctx.exit(0)
    
    # Setup logging
    setup_logging(verbose)
    
    if log_file:
        file_handler = logging.FileHandler(log_file)
        file_handler.setFormatter(
            logging.Formatter('%(asctime)s - %(name)s - %(levelname)s - %(message)s')
        )
        logging.getLogger().addHandler(file_handler)
    
    logger = logging.getLogger(__name__)
    
    # Load configuration
    config_obj = Config(config)
    
    # Apply CLI overrides
    if verbose:
        config_obj.set("general.verbose", verbose)
    if parallel:
        config_obj.set("general.parallel_workers", parallel)
    if continue_on_error:
        config_obj.set("general.continue_on_error", True)
    if exclude:
        existing = config_obj.get("scanning.exclude_patterns", [])
        existing.extend(list(exclude))
        config_obj.set("scanning.exclude_patterns", existing)
    # Always set scanning configuration
    config_obj.set("scanning.recursive", recursive)
    config_obj.set("scanning.max_depth", max_depth)
    
    # Determine cache file
    cache_file = None
    if not no_cache:
        if cache:
            cache_file = Path(cache)
        else:
            # Use default cache location for saving, but not for loading
            cache_file = Path(config_obj.get("cache.location", "purl2notices.cache.json"))
    
    # Auto-detect mode if needed
    if mode == 'auto':
        if input:
            detected = FileValidator.detect_input_type(input)
            if detected == 'purl':
                mode = 'single'
            elif detected == 'kissbom':
                mode = 'kissbom'
            elif detected == 'cache':
                mode = 'cache'
            elif detected == 'archive':
                mode = 'archive'
            elif detected == 'directory':
                mode = 'scan'
            else:
                click.echo(f"Error: Could not detect input type for: {input}", err=True)
                sys.exit(1)
        else:
            click.echo("Error: No input provided", err=True)
            sys.exit(1)
    
    # Initialize processor
    processor = Purl2Notices(config_obj)
    
    # Process based on mode
    packages = []
    
    try:
        if mode == 'single':
            if not input:
                click.echo("Error: Input required for single mode", err=True)
                sys.exit(1)
            
            logger.info(f"Processing single PURL: {input}")
            loop = asyncio.new_event_loop()
            asyncio.set_event_loop(loop)
            package = loop.run_until_complete(processor.process_single_purl(input))
            loop.close()
            packages = [package]
        
        elif mode == 'kissbom':
            if not input:
                click.echo("Error: Input file required for kissbom mode", err=True)
                sys.exit(1)
            
            input_path = Path(input)
            is_valid, purl_list, error = FileValidator.validate_kissbom(input_path)
            
            if not is_valid:
                click.echo(f"Error: {error}", err=True)
                sys.exit(1)
            
            logger.info(f"Processing {len(purl_list)} PURLs from {input}")
            loop = asyncio.new_event_loop()
            asyncio.set_event_loop(loop)
            packages = loop.run_until_complete(
                processor.process_batch(purl_list, parallel=parallel)
            )
            loop.close()
        
        elif mode == 'scan':
            if not input:
                click.echo("Error: Directory path required for scan mode", err=True)
                sys.exit(1)
            
            directory = Path(input)
            if not directory.exists() or not directory.is_dir():
                click.echo(f"Error: Invalid directory: {input}", err=True)
                sys.exit(1)
            
            logger.info(f"Scanning directory: {input}")
            packages = processor.process_directory(directory)
        
        elif mode == 'archive':
            if not input:
                click.echo("Error: Archive file required for archive mode", err=True)
                sys.exit(1)
            
            archive_path = Path(input)
            if not archive_path.exists():
                click.echo(f"Error: Archive file not found: {input}", err=True)
                sys.exit(1)
            
            logger.info(f"Processing archive: {input}")
            # Process archive file through extractor
            loop = asyncio.new_event_loop()
            asyncio.set_event_loop(loop)
            extraction = loop.run_until_complete(
                processor.extractor.extract_from_path(archive_path)
            )
            loop.close()
            
            # Create package from extraction
            package = Package(
                name=archive_path.stem,
                source_path=str(archive_path)
            )
            
            if extraction.success:
                package = processor._extraction_to_package(package, extraction)
            else:
                package.status = ProcessingStatus.FAILED
                package.error_message = "; ".join(extraction.errors) if extraction.errors else "Failed to extract from archive"
            
            packages = [package]
        
        elif mode == 'cache':
            if not input:
                click.echo("Error: Cache file required for cache mode", err=True)
                sys.exit(1)
            
            cache_path = Path(input)
            if not cache_path.exists():
                click.echo(f"Error: Cache file not found: {input}", err=True)
                sys.exit(1)
            
            logger.info(f"Loading from cache: {input}")
            packages = processor.process_cache(cache_path, overrides)
        
        # Merge additional cache files if provided
        if merge_cache:
            logger.info(f"Merging {len(merge_cache)} additional cache files")
            for merge_file in merge_cache:
                merge_path = Path(merge_file)
                if merge_path.exists():
                    logger.info(f"Merging cache from: {merge_path}")
                    merge_manager = CacheManager(merge_path, Path("purl2notices.overrides.json"))
                    merge_packages = merge_manager.load(apply_overrides=False)
                    
                    # Add to packages list
                    existing_purls = {pkg.purl for pkg in packages if pkg.purl}
                    for pkg in merge_packages:
                        if pkg.purl not in existing_purls:
                            packages.append(pkg)
                            existing_purls.add(pkg.purl)
                else:
                    logger.warning(f"Cache file not found: {merge_path}")
        
        # Save to cache if enabled
        if cache_file and mode != 'cache':
            logger.info(f"Saving to cache: {cache_file}")
            override_file = overrides or Path("purl2notices.overrides.json")
            cache_manager = CacheManager(cache_file, override_file)
            cache_manager.save(packages)
        
        # Check for packages without licenses and non-SPDX/commercial licenses
        no_license_packages = []
        failed_packages = []
        non_oss_packages = []  # Packages with commercial/proprietary/non-SPDX licenses
        
        # Build set of valid SPDX license IDs from files
        licenses_dir = Path(__file__).parent / "data" / "licenses"
        valid_spdx_ids = set()
        if licenses_dir.exists():
            for license_file in licenses_dir.glob("*.txt"):
                # Remove .txt extension to get license ID
                valid_spdx_ids.add(license_file.stem)
        
        # Also build lowercase mapping for case-insensitive matching
        valid_spdx_lower = {lid.lower(): lid for lid in valid_spdx_ids}
        
        for pkg in packages:
            if pkg.status.value in ['unavailable', 'failed']:
                failed_packages.append((pkg.display_name, pkg.error_message or 'Unknown error'))
            elif not pkg.licenses:
                no_license_packages.append(pkg.display_name)
                logger.error(f"No license found for package: {pkg.display_name}")
            else:
                # Check for non-SPDX or commercial licenses
                for license_info in pkg.licenses:
                    license_id = (license_info.spdx_id or license_info.name or '').lower()
                    
                    # Check if it's a known non-OSS license
                    is_non_oss = any(indicator in license_id for indicator in NON_OSS_INDICATORS)
                    
                    # Also check if it's not a recognized SPDX license
                    is_unrecognized_spdx = False
                    if license_info.spdx_id:
                        # Check exact match or case-insensitive match
                        if license_info.spdx_id not in valid_spdx_ids:
                            # Try case-insensitive match
                            spdx_lower = license_info.spdx_id.lower()
                            if spdx_lower not in valid_spdx_lower:
                                # Check for common OSS license patterns without version
                                if not any(oss in spdx_lower for oss in COMMON_OSS_PATTERNS):
                                    is_unrecognized_spdx = True
                    
                    if license_id and (is_non_oss or is_unrecognized_spdx):
                        license_display = license_info.spdx_id or license_info.name or 'Unknown'
                        non_oss_packages.append((pkg.display_name, license_display))
                        logger.warning(f"Non-OSS or unrecognized license found for {pkg.display_name}: {license_display}")
                        break  # Only report once per package
        
        # Always create error.log if there are any errors
        error_log_file = log_file or Path("error.log")
        has_errors = no_license_packages or failed_packages or non_oss_packages
        
        if has_errors:
            with open(error_log_file, 'w') as f:
                f.write(f"=== purl2notices Error Log - {datetime.now().isoformat()} ===\n\n")
                
                if failed_packages:
                    f.write(f"Failed to process {len(failed_packages)} package(s):\n")
                    for pkg_name, error_msg in failed_packages:
                        f.write(f"  - {pkg_name}: {error_msg}\n")
                    f.write("\n")
                
                if no_license_packages:
                    f.write(f"No licenses found for {len(no_license_packages)} package(s):\n")
                    for pkg_name in no_license_packages:
                        f.write(f"  - {pkg_name}\n")
                    f.write("\n")
                
                if non_oss_packages:
                    f.write(f"Non-OSS or unrecognized licenses found in {len(non_oss_packages)} package(s):\n")
                    for pkg_name, license_name in non_oss_packages:
                        f.write(f"  - {pkg_name}: {license_name}\n")
        
        # Report to console
        if failed_packages:
            click.echo(f"\nWARNING: Failed to process {len(failed_packages)} package(s):", err=True)
            for pkg_name, error_msg in failed_packages[:5]:  # Show first 5
                click.echo(f"  - {pkg_name}: {error_msg}", err=True)
            if len(failed_packages) > 5:
                click.echo(f"  ... and {len(failed_packages) - 5} more", err=True)
        
        if no_license_packages:
            click.echo(f"\nERROR: No licenses found for {len(no_license_packages)} package(s):", err=True)
            for pkg_name in no_license_packages[:10]:  # Show first 10
                click.echo(f"  - {pkg_name}", err=True)
            if len(no_license_packages) > 10:
                click.echo(f"  ... and {len(no_license_packages) - 10} more", err=True)
        
        if non_oss_packages:
            click.echo(f"\nWARNING: Non-OSS or unrecognized licenses in {len(non_oss_packages)} package(s):", err=True)
            for pkg_name, license_name in non_oss_packages[:5]:  # Show first 5
                click.echo(f"  - {pkg_name}: {license_name}", err=True)
            if len(non_oss_packages) > 5:
                click.echo(f"  ... and {len(non_oss_packages) - 5} more", err=True)
        
        if has_errors:
            click.echo(f"\nErrors written to: {error_log_file}", err=True)
        
        # Generate notices
        notices = processor.generate_notices(
            packages=packages,
            output_format=format,
            template_path=template,
            group_by_license=group_by_license,
            include_copyright=not no_copyright,
            include_license_text=not no_license_text
        )
        
        # Output results
        if output:
            output_path = Path(output)
            output_path.parent.mkdir(parents=True, exist_ok=True)
            with open(output_path, 'w') as f:
                f.write(notices)
            logger.info(f"Legal notices written to: {output}")
        else:
            click.echo(notices)
        
        # Print summary
        if verbose:
            click.echo(f"\nProcessed {len(packages)} packages", err=True)
            failed = [p for p in packages if p.status.value == 'failed']
            if failed:
                click.echo(f"Failed: {len(failed)} packages", err=True)
            
            if processor.error_log:
                click.echo("\nErrors encountered:", err=True)
                for error in processor.error_log[:10]:  # Show first 10 errors
                    click.echo(f"  - {error}", err=True)
                if len(processor.error_log) > 10:
                    click.echo(f"  ... and {len(processor.error_log) - 10} more", err=True)
    
    except Exception as e:
        logger.error(f"Fatal error: {e}", exc_info=True)
        click.echo(f"Error: {e}", err=True)
        sys.exit(1)


if __name__ == '__main__':
    main()<|MERGE_RESOLUTION|>--- conflicted
+++ resolved
@@ -33,12 +33,8 @@
         level=level,
         format='%(asctime)s - %(name)s - %(levelname)s - %(message)s'
     )
-    
-<<<<<<< HEAD
-    # Suppress verbose warnings from semantic-copycat-osslili
-=======
+
     # Suppress verbose warnings from osslili
->>>>>>> 47b685a5
     if verbose < 2:  # Unless in debug mode
         logging.getLogger('osslili').setLevel(logging.ERROR)
         logging.getLogger('upmex').setLevel(logging.ERROR)
