"""Combined extractor that uses multiple sources."""

import logging
import tempfile
from pathlib import Path
from typing import Optional, List
import aiohttp
import aiofiles

from .base import (
    BaseExtractor, ExtractionResult, ExtractionSource,
    LicenseInfo, CopyrightInfo
)
from .purl2src_extractor import Purl2SrcExtractor
from .upmex_extractor import UpmexExtractor
from .osslili_extractor import OssliliExtractor


logger = logging.getLogger(__name__)


class CombinedExtractor(BaseExtractor):
    """
    Combined extractor that uses purl2src, upmex, and osslili.
    
    Workflow:
    1. Use purl2src to get download URL
    2. Download the package
    3. Use upmex to extract metadata
    4. Use osslili for additional extraction
    5. Combine results
    """
    
    def __init__(self, cache_dir: Optional[Path] = None):
        """Initialize combined extractor."""
        super().__init__()
        self.purl2src = Purl2SrcExtractor()
        self.upmex = UpmexExtractor()
        self.osslili = OssliliExtractor()
        
        # Set up cache directory for downloads
        if cache_dir:
            self.cache_dir = cache_dir
        else:
            self.cache_dir = Path(tempfile.gettempdir()) / "purl2notices_cache"
        self.cache_dir.mkdir(parents=True, exist_ok=True)
    
    async def extract_from_purl(self, purl: str) -> ExtractionResult:
        """Extract information from a PURL using all available sources."""
        # Normalize PURL - remove trailing slashes
        purl = purl.rstrip('/')
        
        errors = []
        all_licenses = []
        all_copyrights = []
        metadata = {}
        
        try:
            from packageurl import PackageURL
            parsed_purl = PackageURL.from_string(purl)
            
            # Special handling for generic packages with vcs_url - bypass purl2src
            download_url = None
            if parsed_purl.type == 'generic' and 'vcs_url' in parsed_purl.qualifiers:
                vcs_url = parsed_purl.qualifiers['vcs_url']
                # Parse git+https://... format
                if vcs_url.startswith('git+'):
                    vcs_url = vcs_url[4:]  # Remove 'git+' prefix
                
                # Extract commit/tag from URL if present
                if '@' in vcs_url:
                    base_url, ref = vcs_url.rsplit('@', 1)
                    # Try to convert to archive URL if it's a GitHub/GitLab URL
                    if 'github.com' in base_url:
                        # Extract owner/repo from URL
                        parts = base_url.replace('https://github.com/', '').replace('.git', '').split('/')
                        if len(parts) >= 2:
                            download_url = f"https://github.com/{parts[0]}/{parts[1]}/archive/{ref}.tar.gz"
                            logger.debug(f"Converted generic GitHub VCS URL to archive: {download_url}")
                    elif 'gitlab' in base_url or 'git.fsfe.org' in base_url:
                        # For GitLab-style repos, construct archive URL
                        base_url = base_url.replace('.git', '')
                        download_url = f"{base_url}/-/archive/{ref}/archive.tar.gz"
                        logger.debug(f"Converted generic GitLab VCS URL to archive: {download_url}")
                else:
                    # No ref specified, just use the URL as-is
                    download_url = vcs_url
            
            # If we didn't handle it specially, use purl2src
            if not download_url:
                # Step 1: Get download URL using purl2src
                logger.debug(f"Getting download URL for {purl}")
                purl2src_result = await self.purl2src.extract_from_purl(purl)
                
                if not purl2src_result.success:
                    errors.extend(purl2src_result.errors)
                    return ExtractionResult(
                        success=False,
                        errors=errors,
                        source=ExtractionSource.PURL2SRC
                    )
                
                download_url = purl2src_result.metadata.get('download_url')
                if not download_url:
                    return ExtractionResult(
                        success=False,
                        errors=["No download URL found"],
                        source=ExtractionSource.PURL2SRC
                    )
                
                metadata.update(purl2src_result.metadata)
            
            # Additional handling for GitHub packages that returned git URLs
            if parsed_purl.type == 'github' and download_url.endswith('.git'):
                # Convert to tarball URL: https://github.com/{namespace}/{name}/archive/{version}.tar.gz
                if parsed_purl.version:
                    download_url = f"https://github.com/{parsed_purl.namespace}/{parsed_purl.name}/archive/{parsed_purl.version}.tar.gz"
                    logger.debug(f"Converted GitHub URL to archive: {download_url}")
                else:
                    # Default to main branch if no version
                    download_url = f"https://github.com/{parsed_purl.namespace}/{parsed_purl.name}/archive/main.tar.gz"
            
            # Step 2: Download the package
            logger.debug(f"Downloading package from {download_url}")
            package_path = await self._download_package(download_url, purl)
            
            if not package_path:
                return ExtractionResult(
                    success=False,
                    errors=["Failed to download package"],
                    metadata=metadata
                )
            
            # Step 3: Extract using upmex
            logger.debug(f"Extracting metadata with upmex from {package_path}")
            upmex_result = await self.upmex.extract_from_path(package_path)
            
            if upmex_result.success:
                all_licenses.extend(upmex_result.licenses)
                all_copyrights.extend(upmex_result.copyrights)
                metadata.update(upmex_result.metadata)
            else:
                errors.extend(upmex_result.errors)
            
            # Step 4: Extract using osslili
            logger.debug(f"Extracting with osslili from {package_path}")
            osslili_result = await self.osslili.extract_from_path(package_path)
<<<<<<< HEAD
            
=======

>>>>>>> 47b685a5
            if osslili_result.success:
                all_licenses.extend(osslili_result.licenses)
                all_copyrights.extend(osslili_result.copyrights)
                metadata.update(osslili_result.metadata)
            else:
                errors.extend(osslili_result.errors)
            
            # Step 5: Combine and deduplicate results
            combined_licenses = self._combine_licenses(all_licenses)
            combined_copyrights = self._combine_copyrights(all_copyrights)
            
            # Clean up downloaded file if it's in temp directory
            if package_path.parent == self.cache_dir and package_path.exists():
                try:
                    package_path.unlink()
                except Exception:
                    pass
            
            return ExtractionResult(
                success=True,
                licenses=combined_licenses,
                copyrights=combined_copyrights,
                metadata=metadata,
                errors=errors if errors else None
            )
            
        except Exception as e:
            logger.error(f"Error in combined extraction: {e}")
            return ExtractionResult(
                success=False,
                errors=[str(e)],
                metadata=metadata
            )
    
    async def extract_from_path(self, path: Path) -> ExtractionResult:
        """Extract information from a local path using upmex and osslili."""
        errors = []
        all_licenses = []
        all_copyrights = []
        metadata = {}
        
        try:
            # Use upmex for packages
            if path.is_file() and self._is_package_file(path):
                logger.debug(f"Extracting metadata with upmex from {path}")
                upmex_result = await self.upmex.extract_from_path(path)
                
                if upmex_result.success:
                    all_licenses.extend(upmex_result.licenses)
                    all_copyrights.extend(upmex_result.copyrights)
                    metadata.update(upmex_result.metadata)
                else:
                    errors.extend(upmex_result.errors)
            
            # Always use osslili for additional extraction
            logger.debug(f"Extracting with osslili from {path}")
            osslili_result = await self.osslili.extract_from_path(path)

            if osslili_result.success:
                all_licenses.extend(osslili_result.licenses)
                all_copyrights.extend(osslili_result.copyrights)

                # Merge osslili metadata, but preserve upmex package identification fields
                if osslili_result.metadata:
                    # Save package fields from upmex (if any)
                    upmex_package_fields = {
                        key: metadata[key] for key in ['package_name', 'package_version', 'package_purl', 'package_type']
                        if key in metadata and metadata[key]
                    }

                    # Update with osslili metadata
                    metadata.update(osslili_result.metadata)

                    # Restore upmex package fields (they take precedence)
                    metadata.update(upmex_package_fields)
            else:
                errors.extend(osslili_result.errors)
            
            # Combine results
            combined_licenses = self._combine_licenses(all_licenses)
            combined_copyrights = self._combine_copyrights(all_copyrights)
            
            return ExtractionResult(
                success=bool(combined_licenses or combined_copyrights),
                licenses=combined_licenses,
                copyrights=combined_copyrights,
                metadata=metadata,
                errors=errors if errors else None
            )
            
        except Exception as e:
            logger.error(f"Error in combined extraction from path: {e}")
            return ExtractionResult(
                success=False,
                errors=[str(e)],
                metadata=metadata
            )
    
    async def _download_package(self, url: str, purl: str) -> Optional[Path]:
        """Download a package from URL."""
        try:
            # Create filename from PURL
            from packageurl import PackageURL
            parsed = PackageURL.from_string(purl)
            
            # Determine extension from URL
            extension = '.tar.gz'
            if '.whl' in url:
                extension = '.whl'
            elif '.jar' in url:
                extension = '.jar'
            elif '.gem' in url:
                extension = '.gem'
            elif '.zip' in url:
                extension = '.zip'
            elif '.nupkg' in url.lower():
                extension = '.nupkg'
            elif '.tar.bz2' in url:
                extension = '.tar.bz2'
            elif parsed.type == 'nuget':
                extension = '.nupkg'
            elif parsed.type == 'conda':
                extension = '.tar.bz2'
            
            filename = f"{parsed.type}_{parsed.name}_{parsed.version or 'latest'}{extension}"
            file_path = self.cache_dir / filename
            
            # Check if already cached
            if file_path.exists():
                logger.debug(f"Using cached file: {file_path}")
                return file_path
            
            # Download file
            async with aiohttp.ClientSession() as session:
                async with session.get(url, timeout=aiohttp.ClientTimeout(total=60)) as response:
                    if response.status == 200:
                        async with aiofiles.open(file_path, 'wb') as f:
                            content = await response.read()
                            await f.write(content)
                        logger.debug(f"Downloaded to: {file_path}")
                        return file_path
                    else:
                        logger.error(f"Download failed with status {response.status}")
                        return None
                        
        except Exception as e:
            logger.error(f"Download error: {e}")
            return None
    
    def _is_package_file(self, path: Path) -> bool:
        """Check if file is a package archive."""
        from ..constants import ARCHIVE_EXTENSIONS
        
        for ext in ARCHIVE_EXTENSIONS:
            if path.name.endswith(ext):
                return True
        return False
    
    def _combine_licenses(self, licenses: List[LicenseInfo]) -> List[LicenseInfo]:
        """Combine licenses from multiple sources, preferring higher confidence."""
        combined = {}
        
        for license_info in licenses:
            key = (license_info.spdx_id, license_info.name)
            
            if key not in combined:
                combined[key] = license_info
            else:
                # Keep the one with higher confidence or more complete info
                existing = combined[key]
                if (license_info.confidence > existing.confidence or
                    (license_info.text and not existing.text)):
                    combined[key] = license_info
                elif license_info.text and existing.text:
                    # Merge text if different
                    if len(license_info.text) > len(existing.text):
                        existing.text = license_info.text
        
        return list(combined.values())
    
    def _combine_copyrights(self, copyrights: List[CopyrightInfo]) -> List[CopyrightInfo]:
        """Combine copyrights from multiple sources, removing duplicates."""
        seen_statements = set()
        combined = []
        
        for copyright_info in copyrights:
            # Normalize statement for comparison
            normalized = copyright_info.statement.strip().lower()
            
            if normalized not in seen_statements:
                seen_statements.add(normalized)
                combined.append(copyright_info)
        
        return combined<|MERGE_RESOLUTION|>--- conflicted
+++ resolved
@@ -145,11 +145,7 @@
             # Step 4: Extract using osslili
             logger.debug(f"Extracting with osslili from {package_path}")
             osslili_result = await self.osslili.extract_from_path(package_path)
-<<<<<<< HEAD
-            
-=======
-
->>>>>>> 47b685a5
+
             if osslili_result.success:
                 all_licenses.extend(osslili_result.licenses)
                 all_copyrights.extend(osslili_result.copyrights)
