# Changelog

All notable changes to this project will be documented in this file.

The format is based on [Keep a Changelog](https://keepachangelog.com/en/1.0.0/),
and this project adheres to [Semantic Versioning](https://semver.org/spec/v2.0.0.html).

## [1.2.5] - 2025-10-28

### Changed
<<<<<<< HEAD
- **BREAKING**: Renamed `oslili` extractor to `osslili` for consistent naming convention
  - Renamed file: `purl2notices/extractors/oslili_extractor.py` → `osslili_extractor.py`
  - Renamed class: `OsliliExtractor` → `OssliliExtractor`
  - Updated enum: `ExtractionSource.OSLILI` → `ExtractionSource.OSSLILI`
  - Updated all import statements and references throughout codebase
- Updated package naming to remove `semantic-copycat` prefix in documentation
  - Updated installation commands in README and docs to use `pip install purl2notices`
  - Updated repository URLs to point to `purl2notices` instead of `semantic-copycat-purl2notices`
  - Updated GitHub Actions examples to use new package name

### Technical Details
- Updated `purl2notices/__init__.py` version from 1.1.8 to 1.2.5
- Modified all extractor imports in `__init__.py` and `combined_extractor.py`
- Updated extraction source enum in base extractor class
- Fixed all variable references in combined extractor workflow
- Updated documentation in `README.md`, `docs/user-guide.md`, and `docs/examples.md`

### Migration Notes
- If upgrading from versions < 1.2.5, existing code using `OsliliExtractor` will need to be updated to `OssliliExtractor`
- Cache files created with previous versions remain compatible
- Installation package name changes from `semantic-copycat-purl2notices` to `purl2notices`
=======
- Updated project name from `semantic-copycat-purl2notices` to `purl2notices`
- Updated GitHub repository from `oscarvalenzuelab/semantic-copycat-purl2notices` to `SemClone/purl2notices`
- Renamed `oslili_extractor.py` to `osslili_extractor.py` for consistency with renamed dependency
- Updated dependency from `semantic-copycat-oslili>=1.3.0` to `osslili>=1.3.0`
- Updated dependency from `semantic-copycat-upmex>=1.5.0` to `upmex>=1.5.0`
- Renamed extractor class from `OsliliExtractor` to `OssliliExtractor`
- Updated enum from `ExtractionSource.OSLILI` to `ExtractionSource.OSSLILI`

### Fixed
- Fixed import statements to use renamed dependency packages (`upmex`, `osslili`)
- Updated all documentation references to reflect new project and repository names
- Corrected logger references for renamed extractors

### Internal
- All tests pass with renamed components and dependencies
- Verified end-to-end functionality with both PURL processing and source code scanning
- Updated variable references and comments throughout codebase
>>>>>>> 47b685a5

## [1.2.0] - 2025-10-16

### Fixed
- Fix KissBOM CLI parameter order mismatch that was causing validation failures
- Update JSON format test expectations to match actual output structure
- Enhance CombinedExtractor metadata merging to preserve upmex package identification fields
- Ensure metadata from upmex takes precedence over oslili during merge operations
- Remove cache file from repository to prevent accidental commits

### Changed
- Improved metadata handling in CombinedExtractor to preserve package identification data
- Better error handling and test coverage for CLI functionality
- Enhanced test suite reliability for JSON output format validation

## [1.1.9] - 2025-09-16

### Added
- Full implementation of Ruby Gem and Chef cookbook detector
- Support for Chef cookbooks with metadata.rb and metadata.json files
- Support for Ruby gems with .gemspec files
- Support for .gem archive detection
- Comprehensive test coverage for Ruby/Chef detection
- Special handling for Chef cookbooks to process entire cookbook directory
- Metadata preservation for packages detected with PURLs

### Fixed
- Chef cookbooks in subdirectories are now detected as separate packages instead of being merged
- License information from Chef metadata.rb is properly extracted and converted to License objects
- Detection metadata is preserved when processing packages through PURL pipeline
- Homepage property access in formatter now safely retrieves from metadata dictionary (fixes #8)

### Changed
- GemDetector is no longer a stub - fully functional implementation
- Chef cookbooks detected locally do not generate PURLs since they cannot be downloaded from registries
- Improved core processor to handle Chef cookbooks specially by processing cookbook directories

## [1.1.8] - 2025-09-15

### Added
- Table of Contents index for HTML notice files with navigation links
- Package-based anchor IDs for direct navigation to specific packages
- License information displayed next to each package in the index
- Smooth scrolling CSS for better navigation experience
- "Back to Top" link for easy return to the index

### Changed
- HTML template now lists all packages individually in the Table of Contents
- Anchor IDs are placed on package elements rather than license headers
- Improved support for package names with special characters (colons, slashes)

## [1.1.7] - 2025-09-10

### Fixed
- NPM detector now properly handles node_modules as input directory
- Correctly detects packages when scanning node_modules directly

### Added
- Filed issue #4 for future --offline mode feature

## [1.1.6] - 2025-09-10

### Added
- Explicit offline-only mode configuration for upmex extractor

### Changed
- upmex extractor now operates strictly in offline mode to prevent network lookups
- Improved JAR file processing reliability with fallback to oslili

## [1.1.5] - 2025-09-10

### Fixed
- License text display in HTML output for grouped licenses with multiple IDs
- Updated minimum dependency versions for better compatibility
- Added python-Levenshtein for optimal fuzzy matching performance

## [1.1.4] - 2025-09-10

### Fixed
- UnboundLocalError in CLI caused by duplicate sys import inside main() function

## [1.1.3] - 2025-09-06

### Added
- Shell completion support for bash, zsh, and fish
- JSON output format (`--format json`) for programmatic processing
- Test suite with unit and integration tests
- Utility functions module to reduce code duplication
- Exclusion pattern support for archive file scanning

### Changed
- Archive scanner now includes hidden directories (e.g., `.mvn/`)
- CLI always sets recursive and max_depth configuration values
- Refactored to eliminate code duplication across modules

### Fixed
- CLI depth parameter (`-d`) now correctly passes to directory scanner
- Hidden directories are no longer skipped during archive scanning
- Config key mismatch for max_depth (was `scan.max_depth`, now `scanning.max_depth`)
- License model missing @dataclass decorator
- Test data files in test directories can now be excluded with `-e test`

## [1.1.0] - 2024-01-06

### Added
- Archive file mode for processing individual archive files (JAR, WAR, WHL, etc.)
- Separate package attribution for archive files during directory scans
- Support for merging multiple cache files with `--merge-cache` option
- Dynamic license recognition for common OSS patterns
- Centralized constants module for better maintainability
- User override system for filtering packages and modifying metadata
- Improved cache merging that preserves existing data

### Changed
- Directory scanning now processes archive files as separate packages with proper attribution
- Cache saving now merges with existing cache instead of replacing it
- Override system now properly applies to both new and cached packages
- Improved Apache license variant recognition

### Fixed
- Cache merging now properly combines packages instead of replacing
- User overrides are now correctly applied when loading from cache
- Package exclusion via `exclude_purls` now works correctly
- Archive files in deep directory structures are now properly detected

### Removed
- Dead code: unused `save_cache()` and `validate_cache()` methods from core module
- Unused `validate()` method from cache manager
- Various unused imports across modules

## [0.1.0] - 2024-01-01

### Added
- Initial release
- Support for processing Package URLs (PURLs)
- KissBOM file processing
- Directory scanning for packages
- Cache support using CycloneDX format
- Multiple output formats (text, HTML)
- Integration with semantic-copycat ecosystem (purl2src, upmex, oslili)
- License and copyright extraction
- Configurable parallel processing
- Template-based output generation<|MERGE_RESOLUTION|>--- conflicted
+++ resolved
@@ -8,7 +8,6 @@
 ## [1.2.5] - 2025-10-28
 
 ### Changed
-<<<<<<< HEAD
 - **BREAKING**: Renamed `oslili` extractor to `osslili` for consistent naming convention
   - Renamed file: `purl2notices/extractors/oslili_extractor.py` → `osslili_extractor.py`
   - Renamed class: `OsliliExtractor` → `OssliliExtractor`
@@ -16,8 +15,15 @@
   - Updated all import statements and references throughout codebase
 - Updated package naming to remove `semantic-copycat` prefix in documentation
   - Updated installation commands in README and docs to use `pip install purl2notices`
-  - Updated repository URLs to point to `purl2notices` instead of `semantic-copycat-purl2notices`
+  - Updated repository URLs to point to `SemClone/purl2notices` instead of `oscarvalenzuelab/semantic-copycat-purl2notices`
   - Updated GitHub Actions examples to use new package name
+- Updated dependency from `semantic-copycat-oslili>=1.3.0` to `osslili>=1.3.0`
+- Updated dependency from `semantic-copycat-upmex>=1.5.0` to `upmex>=1.5.0`
+
+### Fixed
+- Fixed import statements to use renamed dependency packages (`upmex`, `osslili`)
+- Updated all documentation references to reflect new project and repository names
+- Corrected logger references for renamed extractors
 
 ### Technical Details
 - Updated `purl2notices/__init__.py` version from 1.1.8 to 1.2.5
@@ -25,30 +31,13 @@
 - Updated extraction source enum in base extractor class
 - Fixed all variable references in combined extractor workflow
 - Updated documentation in `README.md`, `docs/user-guide.md`, and `docs/examples.md`
+- All tests pass with renamed components and dependencies
+- Verified end-to-end functionality with both PURL processing and source code scanning
 
 ### Migration Notes
 - If upgrading from versions < 1.2.5, existing code using `OsliliExtractor` will need to be updated to `OssliliExtractor`
 - Cache files created with previous versions remain compatible
 - Installation package name changes from `semantic-copycat-purl2notices` to `purl2notices`
-=======
-- Updated project name from `semantic-copycat-purl2notices` to `purl2notices`
-- Updated GitHub repository from `oscarvalenzuelab/semantic-copycat-purl2notices` to `SemClone/purl2notices`
-- Renamed `oslili_extractor.py` to `osslili_extractor.py` for consistency with renamed dependency
-- Updated dependency from `semantic-copycat-oslili>=1.3.0` to `osslili>=1.3.0`
-- Updated dependency from `semantic-copycat-upmex>=1.5.0` to `upmex>=1.5.0`
-- Renamed extractor class from `OsliliExtractor` to `OssliliExtractor`
-- Updated enum from `ExtractionSource.OSLILI` to `ExtractionSource.OSSLILI`
-
-### Fixed
-- Fixed import statements to use renamed dependency packages (`upmex`, `osslili`)
-- Updated all documentation references to reflect new project and repository names
-- Corrected logger references for renamed extractors
-
-### Internal
-- All tests pass with renamed components and dependencies
-- Verified end-to-end functionality with both PURL processing and source code scanning
-- Updated variable references and comments throughout codebase
->>>>>>> 47b685a5
 
 ## [1.2.0] - 2025-10-16
 
